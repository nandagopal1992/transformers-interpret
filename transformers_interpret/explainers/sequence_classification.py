--- conflicted
+++ resolved
@@ -51,22 +51,16 @@
         tokenizer: PreTrainedTokenizer,
         attribution_type: str = "lig",
     ):
-<<<<<<< HEAD
-    # TODO: #25 @cdpierse add option to enter custom id2label dicts
         """
         Args:
-            text (str): The text to calculate the attributions for
             model (PreTrainedModel): Pretrained huggingface Sequence Classification model.
             tokenizer (PreTrainedTokenizer): Pretrained huggingface tokenizer
             attribution_type (str, optional): The attribution method to calculate on. Defaults to "lig".
 
         Raises:
-            AttributionTypeNotSupportedError: [description]
-        """
-        super().__init__(text, model, tokenizer)
-=======
+            AttributionTypeNotSupportedError: 
+        """
         super().__init__(model, tokenizer)
->>>>>>> da93c371
         if attribution_type not in SUPPORTED_ATTRIBUTION_TYPES:
             raise AttributionTypeNotSupportedError(
                 f"""Attribution type '{attribution_type}' is not supported.
@@ -257,10 +251,6 @@
         index: int = None,
         class_name: str = None,
         embedding_type: int = 0,
-<<<<<<< HEAD
-    ) -> LIGAttributions:
-
-=======
     ) -> list:
         """
         Calculates attribution for `text` using the model
@@ -285,7 +275,6 @@
         Returns:
             list: List of tuples containing words and their associated attribution scores. 
         """
->>>>>>> da93c371
         return self._run(text, index, class_name, embedding_type=embedding_type)
 
     def __str__(self):
